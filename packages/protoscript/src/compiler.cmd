--- conflicted
+++ resolved
@@ -1,6 +1,2 @@
 @echo off
-<<<<<<< HEAD
-node "%~dp0\compiler.js" %*
-=======
-node %~p0compiler.js %*
->>>>>>> 66dc239c
+node "%~dp0\compiler.js" %*